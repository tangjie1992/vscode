{
  "name": "code-oss-dev",
  "version": "1.37.0",
  "distro": "f9346c9c93b0ce1ad89b51de7d1aa282a24b3c51",
  "author": {
    "name": "Microsoft Corporation"
  },
  "license": "MIT",
  "main": "./out/main",
  "private": true,
  "scripts": {
    "test": "mocha",
    "preinstall": "node build/npm/preinstall.js",
    "postinstall": "node build/npm/postinstall.js",
    "compile": "gulp compile --max_old_space_size=4095",
    "watch": "gulp watch --max_old_space_size=4095",
    "watch-client": "gulp watch-client --max_old_space_size=4095",
    "monaco-editor-test": "mocha --only-monaco-editor",
    "precommit": "node build/gulpfile.hygiene.js",
    "gulp": "gulp --max_old_space_size=8192",
    "7z": "7z",
    "update-grammars": "node build/npm/update-all-grammars.js",
    "update-localization-extension": "node build/npm/update-localization-extension.js",
    "smoketest": "cd test/smoke && node test/index.js",
    "download-builtin-extensions": "node build/lib/builtInExtensions.js",
    "monaco-compile-check": "tsc -p src/tsconfig.monaco.json --noEmit",
    "strict-initialization-watch": "tsc --watch -p src/tsconfig.json --noEmit --strictPropertyInitialization",
    "update-distro": "node build/npm/update-distro.js"
  },
  "dependencies": {
    "applicationinsights": "1.0.8",
    "getmac": "1.4.1",
    "graceful-fs": "4.1.11",
    "http-proxy-agent": "^2.1.0",
    "https-proxy-agent": "^2.2.1",
    "iconv-lite": "0.5.0",
    "jschardet": "1.6.0",
    "keytar": "4.8.0",
    "minimist": "1.2.0",
    "native-is-elevated": "^0.2.1",
    "native-keymap": "microsoft/node-native-keymap#node_v12",
    "native-watchdog": "1.0.0",
    "node-pty": "^0.9.0-beta18",
    "nsfw": "1.2.5",
    "onigasm-umd": "^2.2.2",
    "semver": "^5.5.0",
    "spdlog": "^0.9.0",
    "sudo-prompt": "9.0.0",
    "v8-inspect-profiler": "^0.0.20",
    "vscode-chokidar": "microsoft/chokidar#42800a1d731853bd2cb3140e42a11d2f0ac5f436",
    "vscode-proxy-agent": "0.4.0",
<<<<<<< HEAD
    "vscode-ripgrep": "^1.2.5",
    "vscode-sqlite3": "microsoft/vscode-node-sqlite3#vscode_sqlite3_latest",
=======
    "vscode-ripgrep": "^1.3.1",
    "vscode-sqlite3": "4.0.7",
>>>>>>> 8e47e98e
    "vscode-textmate": "^4.1.1",
    "xterm": "3.15.0-beta50",
    "xterm-addon-search": "0.1.0-beta6",
    "xterm-addon-web-links": "0.1.0-beta10",
    "yauzl": "^2.9.2",
    "yazl": "^2.4.3"
  },
  "devDependencies": {
    "7zip": "0.0.6",
    "@types/keytar": "^4.0.1",
    "@types/minimist": "^1.2.0",
    "@types/mocha": "2.2.39",
    "@types/node": "^10.12.12",
    "@types/semver": "^5.5.0",
    "@types/sinon": "^1.16.36",
    "@types/webpack": "^4.4.10",
    "@types/winreg": "^1.2.30",
    "ansi-colors": "^3.2.3",
    "asar": "^0.14.0",
    "chromium-pickle-js": "^0.2.0",
    "copy-webpack-plugin": "^4.5.2",
    "coveralls": "^2.11.11",
    "cson-parser": "^1.3.3",
    "debounce": "^1.0.0",
    "documentdb": "^1.5.1",
    "electron-mksnapshot": "~2.0.0",
    "eslint": "^4.18.2",
    "event-stream": "3.3.4",
    "express": "^4.13.1",
    "fancy-log": "^1.3.3",
    "fast-plist": "0.1.2",
    "glob": "^5.0.13",
    "gulp": "^4.0.0",
    "gulp-atom-electron": "^1.20.0",
    "gulp-azure-storage": "^0.10.0",
    "gulp-buffer": "0.0.2",
    "gulp-concat": "^2.6.1",
    "gulp-cssnano": "^2.1.3",
    "gulp-eslint": "^5.0.0",
    "gulp-filter": "^5.1.0",
    "gulp-flatmap": "^1.0.2",
    "gulp-gunzip": "^1.0.0",
    "gulp-json-editor": "^2.5.0",
    "gulp-plumber": "^1.2.0",
    "gulp-remote-src": "^0.4.4",
    "gulp-rename": "^1.2.0",
    "gulp-replace": "^0.5.4",
    "gulp-shell": "^0.6.5",
    "gulp-tsb": "2.0.7",
    "gulp-tslint": "^8.1.3",
    "gulp-uglify": "^3.0.0",
    "gulp-untar": "^0.0.7",
    "gulp-vinyl-zip": "^2.1.2",
    "http-server": "^0.11.1",
    "husky": "^0.13.1",
    "innosetup": "5.6.1",
    "is": "^3.1.0",
    "istanbul": "^0.3.17",
    "jsdom-no-contextify": "^3.1.0",
    "lazy.js": "^0.4.2",
    "merge-options": "^1.0.1",
    "mime": "^1.4.1",
    "minimatch": "^3.0.4",
    "mkdirp": "^0.5.0",
    "mocha": "^2.2.5",
    "mocha-junit-reporter": "^1.17.0",
    "opn": "^5.4.0",
    "optimist": "0.3.5",
    "p-all": "^1.0.0",
    "pump": "^1.0.1",
    "queue": "3.0.6",
    "rcedit": "^1.1.0",
    "remap-istanbul": "^0.13.0",
    "rimraf": "^2.2.8",
    "sinon": "^1.17.2",
    "source-map": "^0.4.4",
    "ts-loader": "^4.4.2",
    "tslint": "^5.16.0",
    "typescript": "3.5.2",
    "typescript-formatter": "7.1.0",
    "uglify-es": "^3.0.18",
    "underscore": "^1.8.2",
    "vinyl": "^2.0.0",
    "vinyl-fs": "^3.0.0",
    "vsce": "1.48.0",
    "vscode-debugprotocol": "1.35.0",
    "vscode-nls-dev": "3.2.5",
    "webpack": "^4.16.5",
    "webpack-cli": "^3.1.0",
    "webpack-stream": "^5.1.1"
  },
  "repository": {
    "type": "git",
    "url": "https://github.com/Microsoft/vscode.git"
  },
  "bugs": {
    "url": "https://github.com/Microsoft/vscode/issues"
  },
  "optionalDependencies": {
    "vscode-windows-ca-certs": "0.1.0",
    "vscode-windows-registry": "1.0.1",
    "windows-foreground-love": "0.1.0",
    "windows-mutex": "0.2.1",
    "windows-process-tree": "0.2.3"
  }
}<|MERGE_RESOLUTION|>--- conflicted
+++ resolved
@@ -49,13 +49,8 @@
     "v8-inspect-profiler": "^0.0.20",
     "vscode-chokidar": "microsoft/chokidar#42800a1d731853bd2cb3140e42a11d2f0ac5f436",
     "vscode-proxy-agent": "0.4.0",
-<<<<<<< HEAD
-    "vscode-ripgrep": "^1.2.5",
+    "vscode-ripgrep": "^1.3.1",
     "vscode-sqlite3": "microsoft/vscode-node-sqlite3#vscode_sqlite3_latest",
-=======
-    "vscode-ripgrep": "^1.3.1",
-    "vscode-sqlite3": "4.0.7",
->>>>>>> 8e47e98e
     "vscode-textmate": "^4.1.1",
     "xterm": "3.15.0-beta50",
     "xterm-addon-search": "0.1.0-beta6",
